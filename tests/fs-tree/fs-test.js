'use strict';

const fs = require('fs-extra');
const path = require('path');
const expect = require('chai').expect;
const walkSync = require('walk-sync');
const FSTree = require('../../lib/index');
const Entry = require('../../lib/entry');
const md5hex = require('md5hex');
const fixturify = require('fixturify');
const rimraf = require('rimraf');

const util = require('./util');
const file = util.file;
const directory = util.directory;

const isDirectory = Entry.isDirectory;

require('chai').config.truncateThreshold = 0;

let fsTree;

describe('FSTree fs abstraction', function() {
  let ROOT = path.resolve('tmp/fs-test-root/');

  const originalNow = Date.now;

  beforeEach(function() {
    Date.now = (() => 0);
  });

  afterEach(function() {
    Date.now = originalNow;
  });


  describe('fs', function() {
    let tree;

    beforeEach(function() {
      rimraf.sync(ROOT);
      fs.mkdirpSync(ROOT);

      fixturify.writeSync(ROOT, {
        'hello.txt': "Hello, World!\n",
        'my-directory': {},
      });

      tree = new FSTree({
        entries: walkSync.entries(ROOT),
        root: ROOT,
      });
    });

    afterEach(function() {
      fs.removeSync(ROOT);
    });

    describe('with parents', function() {
      let childTree;

      beforeEach(function() {
        childTree = FSTree.fromParent(tree);
      });

      it('shares entries', function() {
        expect(childTree.entries).to.equal(tree.entries);
      });

      it('shares changes', function() {
        expect(childTree._changes).to.equal(tree._changes);
      });

      it('shares _state', function() {
        expect(tree._state).to.eql('started');
        expect(childTree._state).to.eql('started');

        tree.stop();

        expect(tree._state).to.eql('stopped');
        expect(childTree._state).to.eql('stopped');

        childTree.start();

        expect(tree._state).to.eql('started');
        expect(childTree._state).to.eql('started');
      });

      it('shares _hasEntries and can populate from parent', function() {
        let lazyTree = new FSTree({
          entries: null,
          root: ROOT,
        });
        let childTree = new FSTree({
          parent: lazyTree,
        });

        expect(lazyTree._hasEntries).to.eql(false);
        expect(childTree._hasEntries).to.eql(false);

        lazyTree._ensureEntriesPopulated();

        expect(lazyTree._hasEntries).to.eql(true);
        expect(childTree._hasEntries).to.eql(true);
        expect(childTree.entries).to.equal(lazyTree.entries);
      });

      it('shares _hasEntries and can populate from child', function() {
        let lazyTree = new FSTree({
          entries: null,
          root: ROOT,
        });
        let childTree = FSTree.fromParent(lazyTree);

        expect(lazyTree._hasEntries).to.eql(false);
        expect(childTree._hasEntries).to.eql(false);

        childTree._ensureEntriesPopulated();

        expect(lazyTree._hasEntries).to.eql(true);
        expect(childTree._hasEntries).to.eql(true);
        expect(childTree.entries).to.equal(lazyTree.entries);
      });
    });

    describe('.findByRelativePath', function () {
      it('missing file', function () {
        expect(tree.findByRelativePath('missing/file')).to.eql({
          entry: null,
          index: -1
        });
      });

      it('file', function () {
        let result = tree.findByRelativePath('hello.txt');
        let entry = result.entry;
        let index = result.index;

        expect(index).to.gt(-1);
        expect(entry).to.have.property('relativePath', 'hello.txt');
        expect(entry).to.have.property('mode');
        expect(entry).to.have.property('size');
        expect(entry).to.have.property('mtime');
      });

      it('missing directory', function () {
        expect(tree.findByRelativePath('missing/directory')).to.eql({
          index: -1,
          entry: null
        });
      });

      it('directory with trailing slash', function () {
        let result = tree.findByRelativePath('my-directory/');
        let entry = result.entry;
        let index = result.index;

        expect(index).to.gt(-1);
        expect(entry).to.have.property('relativePath', 'my-directory/');
        expect(entry).to.have.property('mode');
        expect(entry).to.have.property('size');
        expect(entry).to.have.property('mtime');
      });

      it('directory without trailing slash', function () {
        let result = tree.findByRelativePath('my-directory');
        let entry = result.entry;
        let index = result.index;

        expect(index).to.gt(-1);
        // we can findByRelativePath without the trailing /, but we get back the
        // same entry we put in, from walk-sync this will have a trailing /
        expect(entry).to.have.property('relativePath', 'my-directory/');
        expect(entry).to.have.property('mode');
        expect(entry).to.have.property('size');
        expect(entry).to.have.property('mtime');
      });

      it('normalizes paths', function() {
        expect(tree.findByRelativePath('my-directory/').index).to.be.gt(-1);
        expect(tree.findByRelativePath('my-directory/.').index).to.be.gt(-1);
        expect(tree.findByRelativePath('my-directory/foo/..').index).to.be.gt(-1);
      });
    });

    it('ensures trailing slash for root', function() {
      expect(function() {
        new FSTree({ root: null })
      }).to.throw(`Root must be an absolute path, tree.root: 'null'`);

      expect(function() {
        new FSTree({ root: '' })
      }).to.throw(`Root must be an absolute path, tree.root: ''`);

      expect(function() {
        new FSTree({ root: 'foo' })
      }).to.throw(`Root must be an absolute path, tree.root: 'foo'`);

      expect(new FSTree({ root: '/foo' }).root).to.eql('/foo/');
      expect(new FSTree({ root: '/foo/' }).root).to.eql('/foo/');
      expect(new FSTree({ root: '/foo//' }).root).to.eql('/foo/');
    });

    /*
     * let a = new Plugin();
     *
     * a.in = parent; // frozen if not active
     * a.out = new FSTree();
     *
     * a.out.start();
     * a.build().finally(function() {
     *   a.out.stop();
     * });
     *
     * build() {
     *   let in = this.input; // frozen reference
     *   let out = this.output; // writable reference
     *
     *   in.changes().forEach(function(patch) {
     *     let relativePath = patch[0];
     *
     *     out.writeFileSync(relativePath, transform(in.readFileSync(relativePath));
     *   });
     * }
     */
    describe('.readFileSync', function() {
      describe('start/stop', function() {
        it('does not error when stopped', function() {
          tree.stop();
          expect(tree.readFileSync('hello.txt', 'UTF8')).to.eql('Hello, World!\n');
        });
      });

      it('reads existing file', function() {
        expect(tree.readFileSync('hello.txt', 'UTF8')).to.eql('Hello, World!\n');
      });

      it('throws for missing file', function() {
    // TODO: make sure as close as possible to real ENOENT error
        expect(function() {
          tree.readFileSync('missing.txt', 'UTF8');
        }, /ENOENT.*missing\.txt/);
      });
    });

    describe('.writeFileSync', function() {
      describe('start/stop', function() {
        afterEach(function() {
          tree.start();
        });

        it('does error when stopped', function() {
          tree.stop();
          expect(function() {
            tree.writeFileSync('hello.txt', 'OMG');
            expect(fs.readFileSync(tree.root + 'hello.txt', 'UTF8')).to.eql('Hello, World!\n');
    // did not write to file
          }).to.throw(/NOPE/);
        });
      });

      it('adds new file', function() {
        expect(tree.changes()).to.eql([]);

        expect(tree.writeFileSync('new-file.txt', 'new file'));

        let changes = tree.changes();

        expect(changes).to.have.deep.property('0.0', 'create');
        expect(changes).to.have.deep.property('0.1', 'new-file.txt');
        expect(changes).to.have.deep.property('0.2.relativePath', 'new-file.txt');
        expect(changes).to.have.deep.property('0.2.checksum', md5hex('new file'));
        expect(changes).to.have.deep.property('0.2.mode', 0);
        expect(changes).to.have.deep.property('0.2.mtime');
        expect(changes).to.have.property('length', 1);

        expect(tree.readFileSync('new-file.txt', 'UTF8')).to.eql('new file');

        expect(tree.entries.map(e => e.relativePath)).to.eql([
          'hello.txt',
          'my-directory/',
          'new-file.txt',
        ]);
      });

      describe('idempotent', function() {
        it('is idempotent files added this session', function() {
          let old = fs.statSync(tree.root + 'hello.txt');
          let oldContent = fs.readFileSync(tree.root + 'hello.txt');

          tree.writeFileSync('hello.txt', oldContent);

          let current = fs.statSync(tree.root + 'hello.txt');

          expect(old.mtime.getTime()).to.eql(current.mtime.getTime());
          expect(old).to.have.property('mode', current.mode);
          expect(old).to.have.property('size', current.size);
          expect(tree.changes()).to.eql([]);

          expect(tree.entries.map(e => e.relativePath)).to.eql([
            'hello.txt',
            'my-directory/',
          ]);
        });

        it('is idempotent across session', function() {
          tree.writeFileSync('new-file.txt', 'new file');
          let changes = tree.changes();

          expect(changes).to.have.deep.property('0.0', 'create');
          expect(changes).to.have.deep.property('0.1', 'new-file.txt');
          expect(changes).to.have.deep.property('0.2.relativePath', 'new-file.txt');
          expect(changes).to.have.deep.property('0.2.checksum', md5hex('new file'));
          expect(changes).to.have.deep.property('0.2.mode', 0);
          expect(changes).to.have.deep.property('0.2.mtime');


          expect(tree.entries.map(e => e.relativePath)).to.eql([
            'hello.txt',
            'my-directory/',
            'new-file.txt',
          ]);

          let oldmtime = changes[0][2].mtime;
          expect(changes).to.have.property('length', 1);

          let old = fs.statSync(tree.root + 'new-file.txt');

          tree.writeFileSync('new-file.txt', 'new file');

          let current = fs.statSync(tree.root + 'new-file.txt');

          expect(old.mtime.getTime()).to.eql(current.mtime.getTime());
          expect(old).to.have.property('mode', current.mode);
          expect(old).to.have.property('size', current.size);

          changes = tree.changes();
          expect(changes).to.have.deep.property('0.0', 'create');
          expect(changes).to.have.deep.property('0.1', 'new-file.txt');
          expect(changes).to.have.deep.property('0.2.relativePath', 'new-file.txt');
          expect(changes).to.have.deep.property('0.2.checksum', md5hex('new file'));
          expect(changes).to.have.deep.property('0.2.mode', 0);
          expect(changes).to.have.deep.property('0.2.mtime', oldmtime);
          expect(changes).to.have.property('length', 1);

          expect(tree.entries.map(e => e.relativePath)).to.eql([
            'hello.txt',
            'my-directory/',
            'new-file.txt',
          ]);

          tree.stop();
          tree.start();
          expect(tree.changes()).to.eql([]);
        });
      });

      describe('update', function() {
        it('tracks and correctly updates a file -> file', function() {
          tree.writeFileSync('new-file.txt', 'new file');
          let old = fs.statSync(tree.root + 'new-file.txt');
          tree.writeFileSync('new-file.txt', 'new different content');

          let current = fs.statSync(tree.root + 'new-file.txt');

          expect(old).to.have.property('mtime');
          expect(old).to.have.property('mode', current.mode);
          expect(old).to.have.property('size', 8);

          let changes = tree.changes();

          expect(changes).to.have.deep.property('0.0', 'change');
          expect(changes).to.have.deep.property('0.1', 'new-file.txt');
          expect(changes).to.have.deep.property('0.2.relativePath', 'new-file.txt');
          expect(changes).to.have.deep.property('0.2.checksum', md5hex('new different content'));
          expect(changes).to.have.deep.property('0.2.mode', 0);
          expect(changes).to.have.deep.property('0.2.mtime');
          expect(changes).to.have.property('length', 1);

          expect(tree.entries.map(e => e.relativePath)).to.eql([
            'hello.txt',
            'my-directory/',
            'new-file.txt',
          ]);
        });
      });
    });

    describe('.symlinkSync', function() {
      it('symlinks files', function() {
        expect(tree.changes()).to.eql([]);

        expect(tree.symlinkSync(`${tree.root}hello.txt`, 'my-link'));

        let changes = tree.changes();

        expect(changes).to.have.deep.property('0.0', 'create');
        expect(changes).to.have.deep.property('0.1', 'my-link');
        expect(changes).to.have.deep.property('0.2.relativePath', 'my-link');
        expect(changes).to.have.deep.property('0.2.mode', 0);
        expect(changes).to.have.deep.property('0.2.mtime');
        expect(changes).to.have.property('length', 1);

        expect(tree.readFileSync('my-link', 'UTF8')).to.eql('Hello, World!\n');

        expect(tree.entries.map(e => e.relativePath)).to.eql([
          'hello.txt',
          'my-directory/',
          'my-link',
        ]);
      });

      describe('idempotent', function() {
        it('is idempotent files added this session', function() {
          fs.symlinkSync(`${tree.root}hello.txt`, `${tree.root}hi`);
          let stat = fs.statSync(`${tree.root}hi`);
          let entry = new Entry('hi', stat.size, stat.mtime, stat.mode, `${tree.root}hello.txt`);
          tree.addEntries([entry]);

          let old = fs.statSync(tree.root + 'hi');
          tree.symlinkSync(`${tree.root}hello.txt`, 'hi');

          let current = fs.statSync(tree.root + 'hi');

          expect(old.mtime.getTime()).to.eql(current.mtime.getTime());
          expect(old).to.have.property('mode', current.mode);
          expect(old).to.have.property('size', current.size);
          expect(tree.changes()).to.eql([]);

          expect(tree.entries.map(e => e.relativePath)).to.eql([
            'hello.txt',
            'hi',
            'my-directory/',
          ]);
        });

        it('is idempotent across session', function() {
          tree.symlinkSync(`${tree.root}hello.txt`, 'hejsan');
          let changes = tree.changes();

          expect(changes).to.have.deep.property('0.0', 'create');
          expect(changes).to.have.deep.property('0.1', 'hejsan');
          expect(changes).to.have.deep.property('0.2.relativePath', 'hejsan');
          expect(changes).to.have.deep.property('0.2.mode', 0);
          expect(changes).to.have.deep.property('0.2.mtime');

          expect(tree.entries.map(e => e.relativePath)).to.eql([
            'hejsan',
            'hello.txt',
            'my-directory/',
          ]);

          let oldmtime = changes[0][2].mtime;
          expect(changes).to.have.property('length', 1);

          let old = fs.statSync(tree.root + 'hejsan');

          tree.symlinkSync(`${tree.root}hello.txt`, 'hejsan');

          let current = fs.statSync(tree.root + 'hejsan');

          expect(old.mtime.getTime()).to.eql(current.mtime.getTime());
          expect(old).to.have.property('mode', current.mode);
          expect(old).to.have.property('size', current.size);

          changes = tree.changes();
          expect(changes).to.have.deep.property('0.0', 'create');
          expect(changes).to.have.deep.property('0.1', 'hejsan');
          expect(changes).to.have.deep.property('0.2.relativePath', 'hejsan');
          expect(changes).to.have.deep.property('0.2.mode', 0);
          expect(changes).to.have.deep.property('0.2.mtime', oldmtime);
          expect(changes).to.have.property('length', 1);

          expect(tree.entries.map(e => e.relativePath)).to.eql([
            'hejsan',
            'hello.txt',
            'my-directory/',
          ]);

          tree.stop();
          tree.start();
          expect(tree.changes()).to.eql([]);
        });
      });

      describe('update', function() {
        it('tracks and correctly updates a file -> file', function() {
          tree.symlinkSync(`${tree.root}hello.txt`, 'hi');
          let old = fs.statSync(`${tree.root}hi`);
          tree.writeFileSync('hi', 'new different content');

          let current = fs.statSync(`${tree.root}hi`);

          expect(old).to.have.property('mtime');
          expect(old).to.have.property('mode', current.mode);
          expect(old).to.have.property('size', 14);

          let changes = tree.changes();

          expect(changes).to.have.deep.property('0.0', 'change');
          expect(changes).to.have.deep.property('0.1', 'hi');
          expect(changes).to.have.deep.property('0.2.relativePath', 'hi');
          expect(changes).to.have.deep.property('0.2.mode', 0);
          expect(changes).to.have.deep.property('0.2.mtime');
          expect(changes).to.have.property('length', 1);

          expect(tree.entries.map(e => e.relativePath)).to.eql([
            'hello.txt',
            'hi',
            'my-directory/',
          ]);
        });
      })
    });

    describe('.unlinkSync', function() {
      it('removes files', function() {
        tree.unlinkSync('hello.txt');

        let changes = tree.changes();

        expect(changes).to.have.deep.property('0.0', 'unlink');
        expect(changes).to.have.deep.property('0.1', 'hello.txt');
        expect(changes).to.have.deep.property('0.2.relativePath', 'hello.txt');
        expect(changes).to.have.deep.property('0.2.mode');
        expect(changes).to.have.deep.property('0.2.mtime');
        expect(changes).to.have.property('length', 1);

        expect(tree.entries.map(e => e.relativePath)).to.eql([
          'my-directory/',
        ]);
      });

      it('removes symlinked directories', function() {
        tree.symlinkSync(`${tree.root}my-directory`, 'linked-dir');

        // this test is uninterested in the symlink changes
        tree.stop();
        tree.start();

        tree.unlinkSync('linked-dir');

        let changes = tree.changes();

        expect(changes).to.have.deep.property('0.0', 'unlink');
        expect(changes).to.have.deep.property('0.1', 'linked-dir');
        expect(changes).to.have.deep.property('0.2.relativePath', 'linked-dir');
        expect(changes).to.have.deep.property('0.2.mode');
        expect(changes).to.have.deep.property('0.2.mtime');
        expect(changes).to.have.property('length', 1);

        expect(tree.entries.map(e => e.relativePath)).to.eql([
          'hello.txt',
          'my-directory/',
        ]);
      });

      describe('start/stop', function() {
        it('does error when stopped', function() {
          tree.stop();
          expect(function() {
            tree.unlinkSync('hello.txt');
          }).to.throw(/NOPE/);
          expect(function() {
            tree.unlinkSync('hello.txt');
          }).to.throw(/unlink/);
        });
      });
    });

    describe('.rmdirSync', function() {
      it('removes directories', function() {
        tree.rmdirSync('my-directory');

        let changes = tree.changes();

        expect(changes).to.have.deep.property('0.0', 'rmdir');
        expect(changes).to.have.deep.property('0.1', 'my-directory');
        expect(changes).to.have.deep.property('0.2.relativePath', 'my-directory/');
        expect(changes).to.have.deep.property('0.2.mode');
        expect(changes).to.have.deep.property('0.2.mtime');
        expect(changes).to.have.property('length', 1);

        expect(tree.entries.map(e => e.relativePath)).to.eql([
          'hello.txt',
        ]);
      });

      describe('start/stop', function() {
        it('does error when stopped', function() {
          tree.stop();
          expect(function() {
            tree.rmdirSync('hello.txt');
          }).to.throw(/NOPE/);
          expect(function() {
            tree.rmdirSync('hello.txt');
          }).to.throw(/rmdir/);
        });
      });
    });

    describe('.mkdirSync', function() {
      it('-> directory (create)', function() {
        expect(tree.changes()).to.eql([]);

        expect(tree.mkdirSync('new-directory')).to.eql(undefined);

        let changes = tree.changes();
        let operation = changes[0][0];
        let relativePath = changes[0][1];
        let entry = changes[0][2];

        expect(operation).to.eql('mkdir');
        expect(relativePath).to.eql('new-directory');
        expect(entry).to.have.property('relativePath', 'new-directory');
        expect(entry).to.have.property('checksum', null);
        expect(entry).to.have.property('mode');
        expect(isDirectory(entry)).to.eql(true);
        expect(entry).to.have.property('mtime');
        expect(tree.changes()).to.have.property('length', 1);

        expect(tree.statSync('new-directory/').relativePath).to.eql('new-directory');
        expect(tree.statSync('new-directory').relativePath).to.eql('new-directory');

        expect(tree.entries.map(e => e.relativePath)).to.deep.equal([
          'hello.txt',
          'my-directory/',
          'new-directory',
        ]);
      });

      it('directory/ -> directory/ (idempotence)', function testDir2Dir() {
        let old = fs.statSync(`${tree.root}/my-directory`);

        tree.mkdirSync('my-directory/');

        let current = fs.statSync(`${tree.root}/my-directory`);

        expect(old.mtime.getTime()).to.eql(current.mtime.getTime());
        expect(old).to.have.property('mode', current.mode);
        expect(old).to.have.property('size', current.size);
        expect(tree.changes()).to.eql([]);

        expect(tree.entries.map(e => e.relativePath)).to.deep.equal([
          'hello.txt',
          'my-directory/',
        ]);
      });

      it('directory/ -> directory (idempotence, path normalization)', function () {
        let old = fs.statSync(`${tree.root}/my-directory`);

        tree.mkdirSync('my-directory');

        let current = fs.statSync(`${tree.root}/my-directory`);

        expect(old.mtime.getTime()).to.eql(current.mtime.getTime());
        expect(old).to.have.property('mode', current.mode);
        expect(old).to.have.property('size', current.size);
        expect(tree.changes()).to.eql([]);

        expect(tree.entries.map(e => e.relativePath)).to.deep.equal([
          'hello.txt',
          'my-directory/',
        ]);
      });

      // describe('file -> directory (error)');

      describe('start/stop', function() {
        it('does error when stopped', function() {
          tree.stop();
          expect(function() {
            tree.mkdirSync('hello.txt');
          }).to.throw(/NOPE/);
          expect(function() {
            tree.mkdirSync('hello.txt');
          }).to.throw(/mkdir/);
        });
      });
    });


    describe('.mkdirpSync', function() {
      it('-> directory (create)', function() {
        expect(tree.changes()).to.eql([]);
        expect(tree.mkdirpSync('new-directory/a/b/c/')).to.eql(undefined);

        let changes = tree.changes();
        let operation = changes[5][0];
        let relativePath = changes[5][1];
        let entry = changes[5][2];

        expect(operation).to.eql('mkdirp');
        expect(relativePath).to.eql('new-directory/a/b/c');
        expect(entry).to.have.property('relativePath', 'new-directory/a/b/c/');
        expect(entry).to.have.property('mode');
        expect(isDirectory(entry)).to.eql(true);
        expect(entry).to.have.property('mtime');
        expect(tree.changes()).to.have.property('length', 6);

        expect(tree.statSync('new-directory/').relativePath).to.eql('new-directory/');
        expect(tree.statSync('new-directory').relativePath).to.eql('new-directory/');

        expect(tree.entries.map(e => e.relativePath)).to.deep.equal([
          'hello.txt',
          'my-directory/',
          'new-directory/',
          'new-directory/a/',
          'new-directory/a/b/',
          'new-directory/a/b/c/'
         ]);
      });

      it('directory/ -> directory/ (idempotence)', function testDir2Dir() {
        let old = fs.statSync(`${tree.root}/my-directory`);
        tree.mkdirpSync('my-directory/');

        let current = fs.statSync(`${tree.root}/my-directory`);

        expect(old.mtime.getTime()).to.eql(current.mtime.getTime());
        expect(old).to.have.property('mode', current.mode);
        expect(old).to.have.property('size', current.size);
        expect(tree.changes()).to.eql([]);

        expect(tree.entries.map(e => e.relativePath)).to.deep.equal([
          'hello.txt',
          'my-directory/',
        ]);
      });

      it('directory/ -> directory (idempotence, path normalization)', function () {
        let old = fs.statSync(`${tree.root}/my-directory`);

        tree.mkdirpSync('my-directory');

        let current = fs.statSync(`${tree.root}/my-directory`);

        expect(old.mtime.getTime()).to.eql(current.mtime.getTime());
        expect(old).to.have.property('mode', current.mode);
        expect(old).to.have.property('size', current.size);
        expect(tree.changes()).to.eql([]);

        expect(tree.entries.map(e => e.relativePath)).to.deep.equal([
          'hello.txt',
          'my-directory/',
        ]);
      });


      describe('start/stop', function() {
        it('does error when stopped', function() {
          tree.stop();
          expect(function() {
            tree.mkdirpSync('hello.txt');
          }).to.throw(/NOPE/);
          expect(function() {
            tree.mkdirpSync('hello.txt');
          }).to.throw(/mkdir/);
        });
      });
    });

    describe('.resolvePath', function() {
      it('resolves the empty string', function() {
        expect(tree.resolvePath('')).to.eql(ROOT);
      });

      it('resolves .', function() {
        expect(tree.resolvePath('')).to.eql(ROOT);
      });

      it('resolves paths that exist', function() {
        expect(tree.resolvePath('my-directory')).to.eql(`${ROOT}/my-directory`);
      });

      it('resolves paths that do not exist', function() {
        expect(tree.resolvePath('narnia')).to.eql(`${ROOT}/narnia`);
      });

      it('resolves paths with ..', function() {
        expect(tree.resolvePath('my-directory/uwot/../..')).to.eql(ROOT);
      });

      it('throws for paths that escape root', function() {
        expect(function() {
          tree.resolvePath('..')
        }).to.throw(`Invalid path: '..' not within root '${ROOT}/'`);
      });

      it('throws for paths within a chdir that escape root', function() {
        let myDir = tree.chdir('my-directory');

        expect(myDir.resolvePath('..')).to.eql(ROOT);

        expect(function() {
          myDir.resolvePath('../../');
        }).to.throw(`Invalid path: '../../' not within dir 'my-directory/' of root '${ROOT}/'`);
      });
    });

    describe.skip('.statSync', function() {
      it('returns a stat object for normalized paths that exists', function() {
        expect('this thing is tested').to.equal(true);
      });

      it('throws for nonexistent paths', function() {
        expect('this thing is tested').to.equal(true);
      });
    });

    describe('.existsSync', function() {
      it('returns true for paths that resolve to the root dir', function() {
        expect(tree.existsSync('')).to.eql(true);
        expect(tree.existsSync('.')).to.eql(true);
        expect(tree.existsSync('my-directory/..')).to.eql(true);
      });

      it('returns true if the normalized path exists', function() {
        expect(tree.existsSync('hello.txt')).to.eql(true);
        expect(tree.existsSync('my-directory')).to.eql(true);
        expect(tree.existsSync('./my-directory/foo/..////')).to.eql(true);
      });

      it('returns false if the path does not exist', function() {
        expect(tree.existsSync('pretty-sure-this-isnt-real')).to.eql(false);
        expect(tree.existsSync('my-directory/still-not-real')).to.eql(false);
      });

      // We care about this for now while we're still writing symlinks.  When we
      // actually take advantage of our change tracking, we may not need this,
      // except possibly for the initial state (eg where app is a symlink or
      // perhaps more realistically something within node_modules)
      it('follows symlinks', function() {
        fs.symlinkSync(`${ROOT}/this-dir-isnt-real`, `${ROOT}/broken-symlink`);
        fs.symlinkSync(`${ROOT}/hello.txt`, `${ROOT}/pretty-legit-symlink`);

        let treeWithLinks = new FSTree({
          entries: walkSync.entries(ROOT),
          root: ROOT,
        });

        expect(treeWithLinks.existsSync('broken-symlink')).to.eql(false);
        expect(treeWithLinks.existsSync('pretty-legit-symlink')).to.eql(true);
      });
    });

    describe('readdirSync', function() {
      beforeEach(function() {
        tree.mkdirSync('my-directory/subdir');
        tree.writeFileSync('my-directory/ohai.txt', 'hi');
        tree.writeFileSync('my-directory/again.txt', 'hello');
        tree.writeFileSync('my-directory/subdir/sup.txt', 'guten tag');
        tree.writeFileSync('my-directory.annoying-file', 'better test this');

        tree.stop();
        tree.start();
      });

      it('throws if path is a file', function() {
        expect(function() {
          tree.readdirSync('hello.txt');
        }).to.throw('ENOTDIR: not a directory, hello.txt');
      });

      it('throws if path does not exist', function() {
        expect(function() {
          tree.readdirSync('not-a-real-path');
        }).to.throw('ENOENT: no such file or directory, not-a-real-path');
      });

      it('returns the contents of a dir', function() {
        expect(tree.readdirSync('my-directory')).to.eql([
          'again.txt',
          'ohai.txt',
          'subdir',
        ]);
      });

      it('returns the contents of root', function() {
        expect(tree.readdirSync('./')).to.eql([
          'hello.txt',
          'my-directory',
          'my-directory.annoying-file'
        ]);
      });

      it('chomps trailing / in returned dirs', function() {
        // reset entries via walksync so that subdir has a trailing slash
        let newTree = new FSTree({
          root: ROOT,
          entries: walkSync.entries(ROOT),
        });

        expect(newTree.readdirSync('my-directory')).to.eql([
          'again.txt',
          'ohai.txt',
          'subdir',
        ]);
      });
    });

    describe('.walkPaths', function() {
      it('returns the paths for all entries', function() {
        expect(tree.walkPaths()).to.eql([
          'hello.txt',
          'my-directory/',
        ]);
      });

      it('respects cwd', function() {
        expect(tree.chdir('my-directory').walkPaths()).to.eql([]);
      });

      it('respects filters', function() {
        expect(tree.filtered({
          include: ['*.txt']
        }).walkPaths()).to.eql([
          'hello.txt',
        ]);
      });
    });

    describe('.walkEntries', function() {
      it('returns all entries', function() {
        expect(tree.walkEntries().map(e => e.relativePath)).to.eql([
          'hello.txt',
          'my-directory/',
        ]);
      });

      it('respects cwd', function() {
        expect(tree.chdir('my-directory').walkEntries()).to.eql([]);
      });

      it('respects filters', function() {
        expect(tree.filtered({
          include: ['*.txt']
        }).walkEntries().map(e => e.relativePath)).to.eql([
          'hello.txt',
        ]);
      });
    });

    describe('chdir', function() {
      it('throws if the path is to a file', function() {
        expect(function() {
          tree.chdir('hello.txt');
        }).to.throw('ENOTDIR: not a directory, hello.txt');

        tree.chdir('my-directory');
      });

      it('returns a new tree', function() {
        let result = tree.chdir('my-directory');
        expect(result).to.not.equal(tree);

        expect(result._parent).to.equal(tree);

        expect(result.root).to.equal(tree.root);
        expect(result.cwd).to.equal('my-directory/');
      });

      describe('when path does not exist', function() {
        it('throws without allowEmpty: true', function() {
          expect(function() {
            tree.chdir('pretty-sure-this-dir-doesnt-exist');
          }).to.throw('ENOENT: no such file or directory, pretty-sure-this-dir-doesnt-exist');

          tree.chdir('my-directory');
        });

        it('does not throw with allowEmpty true', function() {
          expect(function() {
            tree.chdir('pretty-sure-this-dir-doesnt-exist', { allowEmpty: true });
          }).to.not.throw();
        });
      });

      describe('other operations', function() {
        beforeEach(function() {
          tree.writeFileSync('my-directory/ohai.txt', 'yes hello');
          tree.stop();
          tree.start();
        });

        it('is respected by statSync', function() {
          expect(tree.statSync('ohai.txt')).to.equal(null);

          let newTree = tree.chdir('my-directory');

          let stat = newTree.statSync('ohai.txt');
          expect(stat).to.have.property('relativePath', 'my-directory/ohai.txt');
        });

        it('is respected by existsSync', function() {
          expect(tree.existsSync('ohai.txt')).to.equal(false);

          let newTree = tree.chdir('my-directory');

          expect(newTree.existsSync('ohai.txt')).to.equal(true);
        });

        it('is respected by readFileSync', function() {
          let newTree = tree.chdir('my-directory');
          expect(newTree.readFileSync('ohai.txt', 'UTF8')).to.eql('yes hello');
        });

        it('is respected by unlinkSync', function() {
          expect(
            tree.statSync('my-directory/ohai.txt')
          ).to.have.property('relativePath', 'my-directory/ohai.txt')

          let newTree = tree.chdir('my-directory');
          newTree.unlinkSync('ohai.txt');

          expect(tree.statSync('my-directory/ohai.txt')).to.equal(null);
          expect(newTree.statSync('ohai.txt')).to.equal(null);
        });

        it('is respected by rmdirSync', function() {
          tree.mkdirSync('my-directory/subdir');

          expect(
            tree.statSync('my-directory/subdir')
          ).to.have.property('relativePath', 'my-directory/subdir')

          let newTree = tree.chdir('my-directory');
          newTree.rmdirSync('subdir');

          expect(tree.statSync('my-directory/subdir')).to.equal(null);
          expect(newTree.statSync('subdir')).to.equal(null);
        });

        it('is respected by mkdirSync', function() {
          expect(tree.statSync('my-directory/subdir')).to.equal(null);

          let newTree = tree.chdir('my-directory');
          newTree.mkdirSync('subdir');

          expect(
            tree.statSync('my-directory/subdir')
          ).to.have.property('relativePath', 'my-directory/subdir');
          expect(
            newTree.statSync('subdir')
          ).to.have.property('relativePath', 'my-directory/subdir');
        });

        it('is respected by mkdirpSync', function() {
          expect(tree.statSync('my-directory/subdir/a/b/c')).to.equal(null);

          let newTree = tree.chdir('my-directory');
          newTree.mkdirpSync('subdir/a/b/c');

          console.log(tree.statSync('my-directory/subdir'));
          console.log(tree.statSync('my-directory/subdir/a'));
          console.log(tree.statSync('my-directory/subdir/a/b'));

          expect(
              tree.statSync('my-directory/subdir')
          ).to.have.property('relativePath', 'my-directory/subdir/');
          expect(
              newTree.statSync('subdir')
          ).to.have.property('relativePath', 'my-directory/subdir/');
          expect(
              tree.statSync('my-directory/subdir/a')
          ).to.have.property('relativePath', 'my-directory/subdir/a/');

          expect(
              tree.statSync('my-directory/subdir/a/b')
          ).to.have.property('relativePath', 'my-directory/subdir/a/b/');

        });


        it('is respected by writeFileSync', function() {
          expect(fs.existsSync(`${ROOT}/my-directory/hello-again.txt`)).to.equal(false);

          let newTree = tree.chdir('my-directory');
          newTree.writeFileSync('hello-again.txt', 'hello again');

          expect(fs.existsSync(`${ROOT}/my-directory/hello-again.txt`)).to.equal(true);
          expect(fs.readFileSync(`${ROOT}/my-directory/hello-again.txt`, 'UTF8')).to.eql('hello again');
        });

        it('is respected by symlinkSync', function() {
          expect(tree.statSync('my-directory/hello-again.txt')).to.equal(null);

          let newTree = tree.chdir('my-directory');
          newTree.symlinkSync(`${tree.root}/hello.txt`, 'hello-again.txt');

          expect(
            fs.readFileSync(`${tree.root}my-directory/hello-again.txt`, 'UTF8')
          ).to.equal('Hello, World!\n');
        });

        it('is respected by readdirSync', function() {
          tree.mkdirSync('my-directory/subdir');
          tree.writeFileSync('my-directory/ohai.txt', 'hi');
          tree.writeFileSync('my-directory/again.txt', 'hello');
          tree.writeFileSync('my-directory/subdir/sup.txt', 'guten tag');

          tree.stop();
          tree.start();

          expect(function() {
            tree.readdirSync('subdir');
          }).to.throw();

          let newTree = tree.chdir('my-directory');

          expect(newTree.readdirSync('subdir')).to.eql([
            'sup.txt',
          ]);
        });

        it('is respected by changes', function() {
          tree.mkdirSync('my-directory/subdir');

          let newTree = tree.chdir('my-directory/subdir');
          newTree.writeFileSync('ohai.txt', 'yes hello again');

          let treeChanges = tree.changes();
          let newTreeChanges = newTree.changes();

          expect(treeChanges).to.eql(newTreeChanges);

          expect(treeChanges).to.have.deep.property('0.0', 'mkdir');
          expect(treeChanges).to.have.deep.property('0.1', 'my-directory/subdir');
          expect(treeChanges).to.have.deep.property('0.2.relativePath', 'my-directory/subdir');
          expect(treeChanges).to.have.deep.property('0.2.mode');
          expect(treeChanges).to.have.deep.property('0.2.mtime');
          expect(treeChanges).to.have.deep.property('1.0', 'create');
          expect(treeChanges).to.have.deep.property('1.1', 'my-directory/subdir/ohai.txt');
          expect(treeChanges).to.have.deep.property('1.2.relativePath', 'my-directory/subdir/ohai.txt');
          expect(treeChanges).to.have.deep.property('1.2.mode');
          expect(treeChanges).to.have.deep.property('1.2.mtime');
          expect(treeChanges.length).to.eql(2);
        });

        it('is respected by match', function() {
          expect(tree.match({ include: ['*'] }).map(e => e.relativePath)).to.eql([
            'hello.txt',
            'my-directory/'
          ]);

          let newTree = tree.chdir('my-directory');

          expect(newTree.match({ include: ['*'] }).map(e => e.relativePath)).to.eql([
          ]);
        });
      });
    });

    describe('.filtered', function() {
      it('returns a new tree with filters set', function() {
        expect(tree.include).to.eql([]);
        expect(tree.exclude).to.eql([]);
        expect(tree.files).to.eql([]);
        expect(tree.cwd).to.eql('');

        expect(tree.filtered({ include: ['*.js'] }).include).to.eql(['*.js']);
        expect(tree.filtered({ exclude: ['*.js'] }).exclude).to.eql(['*.js']);
        expect(tree.filtered({ files: ['foo.js'] }).files).to.eql(['foo.js']);
        expect(tree.filtered({ cwd: 'my-directory' }).cwd).to.eql('my-directory');

        let projection = tree.filtered({
          include: ['*.js'],
          exclude: ['*.css'],
          cwd: 'my-directory',
        });

        expect(projection._parent).to.equal(tree);

        expect(projection.include).to.eql(['*.js']);
        expect(projection.exclude).to.eql(['*.css']);
        expect(projection.cwd).to.eql('my-directory');
      });
    });

    describe('._hasEntries', function() {
      it('sets _hasEntries to true if entries are specified', function() {
        expect(new FSTree({
          entries: [],
          root: ROOT,
        })._hasEntries).to.eql(true);
      });

      it('sets _hasEntries to false if no entries are specified', function() {
        expect(new FSTree({
          entries: null,
          root: ROOT,
        })._hasEntries).to.eql(false);
      });

      describe('when entries are not initially read', function() {
        let lazyTree;

        beforeEach(function() {
          lazyTree = new FSTree({
            entries: null,
            root: ROOT,
          })
        });

        it('lazily populates entries for statSync', function() {
          expect(lazyTree.statSync('hello.txt').relativePath).to.eql('hello.txt');
          expect(lazyTree._hasEntries).to.eql(true);
        });

        it('does not lazily populate entries for existsSync', function() {
          expect(lazyTree.existsSync('genuinely-doesnt-exist')).to.eql(false);
          expect(lazyTree.existsSync('hello.txt')).to.eql(true);
          expect(lazyTree._hasEntries).to.eql(false);
        });

        it('lazily populates entries for readdirSync', function() {
          expect(lazyTree.readdirSync('.')).to.eql(['hello.txt', 'my-directory']);
          expect(lazyTree.readdirSync('my-directory')).to.eql([]);
          expect(lazyTree._hasEntries).to.eql(true);
        });

        // less sure about these ones

        it('lazily populates entries for readFileSync', function() {
          expect(lazyTree.readFileSync('hello.txt', 'UTF8')).to.eql('Hello, World!\n');
          expect(lazyTree._hasEntries).to.eql(true);
        });

        it('lazily populates entries for unlinkSync', function() {
          lazyTree.unlinkSync('hello.txt');
          expect(lazyTree.entries.map(e => e.relativePath)).to.eql(['my-directory/']);
          expect(lazyTree._hasEntries).to.eql(true);
        });

        it('lazily populates entries for rmdirSync', function() {
          lazyTree.rmdirSync('my-directory');
          expect(lazyTree.entries.map(e => e.relativePath)).to.eql(['hello.txt']);
          expect(lazyTree._hasEntries).to.eql(true);
        });

        it('lazily populates entries for mkdirSync', function() {
          lazyTree.mkdirSync('new-dir');
          expect(lazyTree.entries.map(e => e.relativePath)).to.eql([
            'hello.txt',
            'my-directory/',
            'new-dir',
          ]);
          expect(lazyTree._hasEntries).to.eql(true);
        });

        it('lazily populates entries for writeFileSync', function() {
          lazyTree.writeFileSync('new-file.txt', 'hai again');
          expect(lazyTree.entries.map(e => e.relativePath)).to.eql([
            'hello.txt',
            'my-directory/',
            'new-file.txt',
          ]);
          expect(lazyTree._hasEntries).to.eql(true);
        });

        it('lazily populates entries for symlinkSync', function() {
          lazyTree.symlinkSync(`${ROOT}/hello.txt`, 'hi.txt');
          expect(lazyTree.entries.map(e => e.relativePath)).to.eql([
            'hello.txt',
            'hi.txt',
            'my-directory/',
          ]);
          expect(lazyTree._hasEntries).to.eql(true);
        });

        it('is idempotent (does not populate entries twice)', function() {
          expect(lazyTree._hasEntries).to.eql(false);
          expect(lazyTree.entries.map(e => e.relativePath)).to.eql([]);

          lazyTree._ensureEntriesPopulated();

          expect(lazyTree._hasEntries).to.eql(true);
          expect(lazyTree.entries.map(e => e.relativePath)).to.eql(['hello.txt', 'my-directory/']);

          rimraf.sync(ROOT);

          lazyTree._ensureEntriesPopulated();

          expect(lazyTree._hasEntries).to.eql(true);
          expect(lazyTree.entries.map(e => e.relativePath)).to.eql(['hello.txt', 'my-directory/']);
        });
      });
    });
  });
<<<<<<< HEAD

  describe('projection', function() {
    let tree;

    beforeEach(function() {
      rimraf.sync(ROOT);
      fs.mkdirpSync(ROOT);

      fixturify.writeSync(ROOT, {
        'hello.txt': "Hello, World!\n",
        'goodbye.txt': 'Goodbye, World\n',
        'a': {
          'foo': {
            'one.js': '',
            'one.css': '',
            'two.js': '',
            'two.css': '',
          },
          'bar': {
            'two.js': '',
            'two.css': '',
            'three.js': '',
            'three.css': '',
          }
        },
        'b': {},
      });

      tree = new FSTree({
        entries: walkSync.entries(ROOT),
        root: ROOT,
      });
    });

    afterEach(function() {
      fs.removeSync(ROOT);
    });

    describe('files', function() {
      it('returns only matching files', function() {
        let filter = { files: ['hello.txt', 'a/foo/two.js', 'a/bar'] };

        // funnel will cp -r if files:[ 'path/to/dir/' ]
        // so this is semantically different, but i don't think it's actually
        // public API for files to contain a path to a dir
        expect(tree.filtered(filter).walkPaths()).to.eql([
          'a/bar/',
          'a/foo/two.js',
          'hello.txt',
        ]);
      });

      it('respects cwd', function() {
        let filter = { cwd: 'a/foo', files: ['one.js', 'two.css'] };

        expect(tree.filtered(filter).walkPaths()).to.eql([
          'one.js',
          'two.css',
        ]);
      });

      it('is incompatible with include', function() {
        let filter = { files: ['a/foo/one.js'], include: ['a/foo/one.css'] };

        expect(function(){
          tree.filtered(filter).walkPaths()
        }).to.throw('Cannot pass files option (array or function) and a include/exlude filter. You can only have one or the other');
      });

      it('is incompatible with exclude', function() {
        let filter = { files: ['a/foo/one.js'], exclude: ['a/foo/one.css'] };

        expect(function(){
          tree.filtered(filter).walkPaths()
        }).to.throw('Cannot pass files option (array or function) and a include/exlude filter. You can only have one or the other');
      });
    });

    describe('include', function() {
      it('matches by regexp', function() {
        let filter = { include: [new RegExp(/(hello|one)\.(txt|js)/)] };

        expect(tree.filtered(filter).walkPaths()).to.eql([
          'a/foo/one.js',
          'hello.txt',
        ]);
      });

      it('matches by function', function() {
        let filter = { include: [p => p === 'a/bar/three.css'] };

        expect(tree.filtered(filter).walkPaths()).to.eql([
          'a/bar/three.css',
        ]);
      });

      it('matches by string globs', function() {
        let filter = { include: ['**/*.{txt,js}'] };

        expect(tree.filtered(filter).walkPaths()).to.eql([
          'a/bar/three.js',
          'a/bar/two.js',
          'a/foo/one.js',
          'a/foo/two.js',
          'goodbye.txt',
          'hello.txt',
        ]);
      });

      it('matches by a mix of matchers', function() {
        let filter = { include: ['**/*.txt', new RegExp(/(hello|one)\.(txt|js)/), p => p === 'a/bar/three.js'] };

        expect(tree.filtered(filter).walkPaths()).to.eql([
          'a/bar/three.js',
          'a/foo/one.js',
          'goodbye.txt',
          'hello.txt',
        ]);
      });


      it('respects cwd', function() {
        let filter = { cwd: 'a/foo', include: ['*.css'] };

        expect(tree.filtered(filter).walkPaths()).to.eql([
          'one.css',
          'two.css',
        ]);
      });
    });

    describe('exclude', function() {
      it('matches by regexp', function() {
        let filter = { exclude: [new RegExp(/(hello|one|two)\.(txt|js)/)] };

        expect(tree.filtered(filter).walkPaths()).to.eql([
          'a/',
          'a/bar/',
          'a/bar/three.css',
          'a/bar/three.js',
          'a/bar/two.css',
          'a/foo/',
          'a/foo/one.css',
          'a/foo/two.css',
          'b/',
          'goodbye.txt',
        ]);
      });

      it('matches by function', function() {
        let filter = { cwd: 'a/bar', exclude: [p => p === 'three.css'] };

        expect(tree.filtered(filter).walkPaths()).to.eql([
          'three.js',
          'two.css',
          'two.js',
        ]);
      });

      it('hides matches by string globs', function() {
        let filter = { exclude: ['**/*.{txt,css}'] };

        expect(tree.filtered(filter).walkPaths()).to.eql([
          'a/',
          'a/bar/',
          'a/bar/three.js',
          'a/bar/two.js',
          'a/foo/',
          'a/foo/one.js',
          'a/foo/two.js',
          'b/',
        ]);
      });

      it('matches by a mix of matchers', function() {
        let filter = { exclude: ['**/*.css', new RegExp(/(hello|one)\.(txt|js)/), p => p === 'a/bar/three.js'] };

        expect(tree.filtered(filter).walkPaths()).to.eql([
          'a/',
          'a/bar/',
          'a/bar/two.js',
          'a/foo/',
          'a/foo/two.js',
          'b/',
          'goodbye.txt',
        ]);
      });

      it('respects cwd', function() {
        let filter = { cwd: 'a/foo', exclude: ['*.css'] };
        expect(tree.filtered(filter).walkPaths()).to.eql([
          'one.js',
          'two.js',
        ]);
      });

      it('takes precedence over include', function() {
        let filter = { cwd: 'a/foo', include: ['one.css', 'one.js'], exclude: ['*.css'] };

        expect(tree.filtered(filter).walkPaths()).to.eql([
          'one.js',
        ]);
      });
    });
  });


  describe('projection', function() {
    let tree;

    beforeEach(function() {
      rimraf.sync(ROOT);
      fs.mkdirpSync(ROOT);

      fixturify.writeSync(ROOT, {
        'hello.txt': "Hello, World!\n",
        'goodbye.txt': 'Goodbye, World\n',
        'a': {
          'foo': {
            'one.js': '',
            'one.css': '',
            'two.js': '',
            'two.css': '',
          },
          'bar': {
            'two.js': '',
            'two.css': '',
            'three.js': '',
            'three.css': '',
          }
        },
        'b': {},
      });

      tree = new FSTree({
        entries: walkSync.entries(ROOT),
        root: ROOT,
      });
    });

    afterEach(function() {
      fs.removeSync(ROOT);
    });

    describe('files', function() {
      it('returns only matching files', function() {
        let filter = { files: ['hello.txt', 'a/foo/two.js', 'a/bar'] };

        // funnel will cp -r if files:[ 'path/to/dir/' ]
        // so this is semantically different, but i don't think it's actually
        // public API for files to contain a path to a dir
        expect(tree.filtered(filter).walkPaths()).to.eql([
          'a/bar/',
          'a/foo/two.js',
          'hello.txt',
        ]);
      });

      it('respects cwd', function() {
        let filter = { cwd: 'a/foo', files: ['one.js', 'two.css'] };

        expect(tree.filtered(filter).walkPaths()).to.eql([
          'one.js',
          'two.css',
        ]);
      });

      it('is incompatible with include', function() {
        expect('this thing is tested').to.equal(true);
      });

      it('is incompatible with exclude', function() {
        expect('this thing is tested').to.equal(true);
      });
    });

    describe('include', function() {
      it('returns matching files', function() {
        expect('this thing is tested').to.equal(true);
      });

      it('respects cwd', function() {
        expect('this thing is tested').to.equal(true);
      });
    });

    describe('exclude', function() {
      it('hides matching files', function() {
        expect('this thing is tested').to.equal(true);
      });

      it('respects cwd', function() {
        expect('this thing is tested').to.equal(true);
      });

      it('takes precedence over include', function() {
        expect('this thing is tested').to.equal(true);
      });
    });
  });
=======
  //
  // describe('projection', function() {
  //   let tree;
  //
  //   beforeEach(function() {
  //     rimraf.sync(ROOT);
  //     fs.mkdirpSync(ROOT);
  //
  //     fixturify.writeSync(ROOT, {
  //       'hello.txt': "Hello, World!\n",
  //       'goodbye.txt': 'Goodbye, World\n',
  //       'a': {
  //         'foo': {
  //           'one.js': '',
  //           'one.css': '',
  //           'two.js': '',
  //           'two.css': '',
  //         },
  //         'bar': {
  //           'two.js': '',
  //           'two.css': '',
  //           'three.js': '',
  //           'three.css': '',
  //         }
  //       },
  //       'b': {},
  //     });
  //
  //     tree = new FSTree({
  //       entries: walkSync.entries(ROOT),
  //       root: ROOT,
  //     });
  //   });
  //
  //   afterEach(function() {
  //     fs.removeSync(ROOT);
  //   });
  //
  //   describe('files', function() {
  //     it('returns only matching files', function() {
  //       let filter = { files: ['hello.txt', 'a/foo/two.js', 'a/bar'] };
  //
  //       // funnel will cp -r if files:[ 'path/to/dir/' ]
  //       // so this is semantically different, but i don't think it's actually
  //       // public API for files to contain a path to a dir
  //       expect(tree.filtered(filter).walkPaths()).to.eql([
  //         'a/bar/',
  //         'a/foo/two.js',
  //         'hello.txt',
  //       ]);
  //     });
  //
  //     it.only('respects cwd', function() {
  //       let filter = { cwd: 'a/foo', files: ['one.js', 'two.css'] };
  //
  //       expect(tree.filtered(filter).walkPaths()).to.eql([
  //         'one.js',
  //         'two.css',
  //       ]);
  //     });
  //
  //     it('is incompatible with include', function() {
  //       expect('this thing is tested').to.equal(true);
  //     });
  //
  //     it('is incompatible with exclude', function() {
  //       expect('this thing is tested').to.equal(true);
  //     });
  //   });
  //
  //   describe('include', function() {
  //     it('returns matching files', function() {
  //       expect('this thing is tested').to.equal(true);
  //     });
  //
  //     it('respects cwd', function() {
  //       expect('this thing is tested').to.equal(true);
  //     });
  //   });
  //
  //   describe('exclude', function() {
  //     it('hides matching files', function() {
  //       expect('this thing is tested').to.equal(true);
  //     });
  //
  //     it('respects cwd', function() {
  //       expect('this thing is tested').to.equal(true);
  //     });
  //
  //     it('takes precedence over include', function() {
  //       expect('this thing is tested').to.equal(true);
  //     });
  //   });
  // });
>>>>>>> 947401bc

  describe('changes', function() {
    let tree;

    beforeEach(function() {

      fixturify.writeSync(ROOT, {
        'hello.txt': "Hello, World!\n",
        'my-directory': {},
      });

      tree = new FSTree({
        entries: walkSync.entries(ROOT),
        root: ROOT
      });

      tree.writeFileSync('omg.js', 'hi');
    })

    afterEach(function() {
      tree.unlinkSync('omg.js');
    })

    it('hides no changes if all match', function() {
      let changes = tree.changes({ include: ['**/*.js']});

      expect(changes).to.have.property('length', 1);
      expect(changes).to.have.deep.property('0.length', 3);
      expect(changes).to.have.deep.property('0.0', 'create');
      expect(changes).to.have.deep.property('0.1', 'omg.js');
    });


    it('hides changes if none match', function() {
      expect(tree.changes({ include: ['NO-MATCH'] })).to.have.property('length', 0);
    });

    it('hides changes if they are outside of cwd', function() {
      expect('this thing is tested').to.equal(true);
    });

    it('hides changes if they do not match the projection', function() {
      expect('this thing is tested').to.equal(true);
    });


    describe('order', function() {
      it.skip('has tests', function() {
      });
      // test changes are ordered:
      // 1. addtions/updates lexicographicaly
      // 2. removals reverse lexicographicaly
    });
  });

  describe('', function() {

  });

  describe('match', function() {
    let tree;

    beforeEach(function() {
      tree = new FSTree.fromEntries([
        directory('a/'),
        directory('a/b/'),
        directory('a/b/c/'),
        directory('a/b/c/d/'),
        file('a/b/c/d/foo.js'),
        directory('a/b/q/'),
        directory('a/b/q/r/'),
        file('a/b/q/r/bar.js'),
      ]);
    })

    it('ignores nothing, if all match', function() {
      debugger;
      let matched = tree.match({ include: ['**/*.js'] });

      expect(matched).to.have.property('length', 8);
      expect(matched.map(function(entry) { return entry.relativePath; })).to.eql([
        'a',
        'a/b',
        'a/b/c',
        'a/b/c/d',
        'a/b/c/d/foo.js',
        'a/b/q',
        'a/b/q/r',
        'a/b/q/r/bar.js',
      ]);
    });

    it('ignores those that do not match, if all match', function() {
      let matched = tree.match({ include: ['a/b/c/**/*'] });

      expect(matched).to.have.property('length', 5);
      expect(matched.map((entry) => entry.relativePath)).to.eql([
        'a',
        'a/b',
        'a/b/c',
        'a/b/c/d',
        'a/b/c/d/foo.js',
      ]);
    })
  });
});<|MERGE_RESOLUTION|>--- conflicted
+++ resolved
@@ -1288,7 +1288,6 @@
       });
     });
   });
-<<<<<<< HEAD
 
   describe('projection', function() {
     let tree;
@@ -1589,102 +1588,100 @@
       });
     });
   });
-=======
-  //
-  // describe('projection', function() {
-  //   let tree;
-  //
-  //   beforeEach(function() {
-  //     rimraf.sync(ROOT);
-  //     fs.mkdirpSync(ROOT);
-  //
-  //     fixturify.writeSync(ROOT, {
-  //       'hello.txt': "Hello, World!\n",
-  //       'goodbye.txt': 'Goodbye, World\n',
-  //       'a': {
-  //         'foo': {
-  //           'one.js': '',
-  //           'one.css': '',
-  //           'two.js': '',
-  //           'two.css': '',
-  //         },
-  //         'bar': {
-  //           'two.js': '',
-  //           'two.css': '',
-  //           'three.js': '',
-  //           'three.css': '',
-  //         }
-  //       },
-  //       'b': {},
-  //     });
-  //
-  //     tree = new FSTree({
-  //       entries: walkSync.entries(ROOT),
-  //       root: ROOT,
-  //     });
-  //   });
-  //
-  //   afterEach(function() {
-  //     fs.removeSync(ROOT);
-  //   });
-  //
-  //   describe('files', function() {
-  //     it('returns only matching files', function() {
-  //       let filter = { files: ['hello.txt', 'a/foo/two.js', 'a/bar'] };
-  //
-  //       // funnel will cp -r if files:[ 'path/to/dir/' ]
-  //       // so this is semantically different, but i don't think it's actually
-  //       // public API for files to contain a path to a dir
-  //       expect(tree.filtered(filter).walkPaths()).to.eql([
-  //         'a/bar/',
-  //         'a/foo/two.js',
-  //         'hello.txt',
-  //       ]);
-  //     });
-  //
-  //     it.only('respects cwd', function() {
-  //       let filter = { cwd: 'a/foo', files: ['one.js', 'two.css'] };
-  //
-  //       expect(tree.filtered(filter).walkPaths()).to.eql([
-  //         'one.js',
-  //         'two.css',
-  //       ]);
-  //     });
-  //
-  //     it('is incompatible with include', function() {
-  //       expect('this thing is tested').to.equal(true);
-  //     });
-  //
-  //     it('is incompatible with exclude', function() {
-  //       expect('this thing is tested').to.equal(true);
-  //     });
-  //   });
-  //
-  //   describe('include', function() {
-  //     it('returns matching files', function() {
-  //       expect('this thing is tested').to.equal(true);
-  //     });
-  //
-  //     it('respects cwd', function() {
-  //       expect('this thing is tested').to.equal(true);
-  //     });
-  //   });
-  //
-  //   describe('exclude', function() {
-  //     it('hides matching files', function() {
-  //       expect('this thing is tested').to.equal(true);
-  //     });
-  //
-  //     it('respects cwd', function() {
-  //       expect('this thing is tested').to.equal(true);
-  //     });
-  //
-  //     it('takes precedence over include', function() {
-  //       expect('this thing is tested').to.equal(true);
-  //     });
-  //   });
-  // });
->>>>>>> 947401bc
+
+  describe('projection', function() {
+    let tree;
+
+    beforeEach(function() {
+      rimraf.sync(ROOT);
+      fs.mkdirpSync(ROOT);
+
+      fixturify.writeSync(ROOT, {
+        'hello.txt': "Hello, World!\n",
+        'goodbye.txt': 'Goodbye, World\n',
+        'a': {
+          'foo': {
+            'one.js': '',
+            'one.css': '',
+            'two.js': '',
+            'two.css': '',
+          },
+          'bar': {
+            'two.js': '',
+            'two.css': '',
+            'three.js': '',
+            'three.css': '',
+          }
+        },
+        'b': {},
+      });
+
+      tree = new FSTree({
+        entries: walkSync.entries(ROOT),
+        root: ROOT,
+      });
+    });
+
+    afterEach(function() {
+      fs.removeSync(ROOT);
+    });
+
+    describe('files', function() {
+      it('returns only matching files', function() {
+        let filter = { files: ['hello.txt', 'a/foo/two.js', 'a/bar'] };
+
+        // funnel will cp -r if files:[ 'path/to/dir/' ]
+        // so this is semantically different, but i don't think it's actually
+        // public API for files to contain a path to a dir
+        expect(tree.filtered(filter).walkPaths()).to.eql([
+          'a/bar/',
+          'a/foo/two.js',
+          'hello.txt',
+        ]);
+      });
+
+      it.only('respects cwd', function() {
+        let filter = { cwd: 'a/foo', files: ['one.js', 'two.css'] };
+
+        expect(tree.filtered(filter).walkPaths()).to.eql([
+          'one.js',
+          'two.css',
+        ]);
+      });
+
+      it('is incompatible with include', function() {
+        expect('this thing is tested').to.equal(true);
+      });
+
+      it('is incompatible with exclude', function() {
+        expect('this thing is tested').to.equal(true);
+      });
+    });
+
+    describe('include', function() {
+      it('returns matching files', function() {
+        expect('this thing is tested').to.equal(true);
+      });
+
+      it('respects cwd', function() {
+        expect('this thing is tested').to.equal(true);
+      });
+    });
+
+    describe('exclude', function() {
+      it('hides matching files', function() {
+        expect('this thing is tested').to.equal(true);
+      });
+
+      it('respects cwd', function() {
+        expect('this thing is tested').to.equal(true);
+      });
+
+      it('takes precedence over include', function() {
+        expect('this thing is tested').to.equal(true);
+      });
+    });
+  });
 
   describe('changes', function() {
     let tree;
